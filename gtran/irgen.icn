#  irgen.icn -- translate abstract syntax trees to intermediate representation.

global ir_current_proc

global ir_createflag

global ir_LvalSet

global ir_declare_set

global ir_deferred

record ir_info(start, resume, failure, success, x)
record ir_loopinfo(scanlevel, nextlabel, continue, in_st, out_st, value,
                   bounded, inuse, rval)
record ir_scaninfo(oldsubject, oldpos)
record ir_stacks(tmp, lab)

global ir_loop_stack, ir_scan_stack

global ir_tmptable, ir_loctable, ir_closuretable

# record a_NoOp( )
procedure ir_a_NoOp(p, st, inuse, target, bounded, rval)
    local c

    ir_init(p)

    c := (ir_coord(\p.coord) | ir_coordinate("", 0, 0))
    suspend ir_chunk(p.ir.start, [ ir_Goto(c, p.ir.success) ])
    /bounded & suspend ir_chunk(p.ir.resume, [ ir_Goto(c, p.ir.failure) ])
end

# record a_Field( expr field )
procedure ir_a_Field(p, st, inuse, target, bounded, rval)
    local t
    ir_init(p)
    t := ir_value(p, st, inuse, target)
    suspend ir(p.expr, st, inuse, t, &null, rval)

    suspend ir_chunk(p.ir.start, [ ir_Goto(ir_coord(p.coord), p.expr.ir.start) ])
    suspend ir_chunk(p.ir.resume, [ ir_Goto(ir_coord(p.coord), p.expr.ir.resume) ])
    suspend ir_chunk(p.expr.ir.success, [
        ir_Field(ir_coord(p.coord), target, t, p.field.id, rval, p.expr.ir.resume),
        ir_Goto(ir_coord(p.coord), p.ir.success)
        ])
    suspend ir_chunk(p.expr.ir.failure, [ ir_Goto(ir_coord(p.coord), p.ir.failure) ])
end

# record a_Scan( op expr body )       op == "?" or "?:="
procedure ir_a_Scan(p, st, inuse, target, bounded, rval)
    local lv, rv, tmp, mk

    ir_init(p)
    tmp := ir_tmp(st, inuse)
    lv := ir_tmp(st, inuse)
    mk := ir_tmp(st, inuse)
    if p.op == "?" then {
        rv := target
    } else {
        rv := (\target | ir_tmp(st, inuse))
    }

    p.ir.x := ir_scaninfo()
    p.ir.x.oldpos := ir_tmp(st, inuse)
    p.ir.x.oldsubject := ir_tmp(st, inuse)

    suspend ir(p.expr, st, inuse, lv, &null, if p.op == "?" then "rval" else &null)
    put(ir_scan_stack, p)
    suspend ir(p.body, st, inuse, rv, if p.op == "?" then bounded else &null, rval)
    pull(ir_scan_stack)

    \p.coord | runerr(500, p)

    suspend ir_chunk(p.ir.start, [ ir_Goto(ir_coord(p.coord), p.expr.ir.start) ])
    /bounded & suspend ir_chunk(p.ir.resume, [
        ir_ScanSwap(ir_coord(p.coord),  p.ir.x.oldsubject, p.ir.x.oldpos ),
        ir_Goto(ir_coord(p.coord), p.body.ir.resume)
        ])
    suspend ir_chunk(p.expr.ir.success, [
        ir_Key(ir_coord(p.coord), tmp, "pos", &null),
	ir_Deref(ir_coord(p.coord), p.ir.x.oldpos, tmp),
        ir_Key(ir_coord(p.coord), tmp, "subject", &null),
	ir_Deref(ir_coord(p.coord), p.ir.x.oldsubject, tmp),
        ir_opfn(ir_coord(p.coord), target, &null, ir_operator(":?", 2, rval), [ tmp, lv ],
                p.expr.ir.resume),
        ir_Goto(ir_coord(p.coord), p.body.ir.start)
        ])
    suspend ir_chunk(p.expr.ir.failure, [ ir_Goto(ir_coord(p.coord), p.ir.failure) ])
    suspend ir_chunk(p.body.ir.failure, [
        ir_Key(ir_coord(p.coord), mk, "subject"),
        ir_Assign(ir_coord(p.coord), mk, p.ir.x.oldsubject),

        ir_Key(ir_coord(p.coord), mk, "pos"),
        ir_Assign(ir_coord(p.coord), mk, p.ir.x.oldpos),
        ir_Goto(ir_coord(p.coord), p.expr.ir.resume)
        ])

    if p.op == "?" then {
        suspend ir_chunk(p.body.ir.success, [
            ir_ScanSwap( ir_coord(p.coord), p.ir.x.oldsubject, p.ir.x.oldpos ),
            ir_Goto(ir_coord(p.coord), p.ir.success)
            ])
    } else {
        # p.op == "?:="
        suspend ir_chunk(p.body.ir.success, [
            ir_opfn(ir_coord(p.coord), target, &null, ir_operator(":=", 2, rval), [ lv, rv ], p.body.ir.resume),
            ir_ScanSwap( ir_coord(p.coord), p.ir.x.oldsubject, p.ir.x.oldpos ),
            ir_Goto(ir_coord(p.coord), p.ir.success)
            ])
    }
end

# record a_Limitation( expr limit )
procedure ir_a_Limitation(p, st, inuse, target, bounded, rval)
    local c, t, one

    ir_init(p)
    c := ir_tmp(st, inuse)
    t := ir_tmp(st, inuse)
    one := ir_tmp(st, inuse)

    suspend ir(p.limit, st, inuse, t, &null, "rval")
    suspend ir(p.expr, st, inuse, target, bounded, rval)

    suspend ir_chunk(p.ir.start, [ ir_Goto(ir_coord(p.coord), p.limit.ir.start) ])
    /bounded & suspend ir_chunk(p.ir.resume, [
        ir_opfn(ir_coord(p.coord), c, &null, ir_operator(">", 2, "rval"), [ t, c ], p.limit.ir.resume),
	ir_IntLit(ir_coord(p.coord), one, 1),
        ir_opfn(ir_coord(p.coord), c, &null, ir_operator("+", 2, "rval"), [ c, one ], p.expr.ir.resume),
        ir_Goto(ir_coord(p.coord), p.expr.ir.resume)
        ])
    suspend ir_chunk(p.expr.ir.failure, [ ir_Goto(ir_coord(p.coord), p.limit.ir.resume) ])
    suspend ir_chunk(p.limit.ir.failure, [ ir_Goto(ir_coord(p.coord), p.ir.failure) ])
    suspend ir_chunk(p.expr.ir.success, [ ir_Goto(ir_coord(p.coord), p.ir.success) ])
    suspend ir_chunk(p.limit.ir.success, [
        ir_opfn(ir_coord(p.coord), t, &null, ir_operator("#", 1, "rval"), [ t ], p.limit.ir.resume),
        ir_IntLit(ir_coord(p.coord), c, 1),
        ir_Goto(ir_coord(p.coord), p.expr.ir.start)
        ])
end

# record a_Not( expr )
procedure ir_a_Not(p, st, inuse, target, bounded, rval)
    local tiu

    ir_init(p)

    tiu := ir_new_inuse()
    suspend ir(p.expr, copy(st), tiu, &null, "always bounded", "rval")

    suspend ir_chunk(p.ir.start, [ ir_Goto(ir_coord(p.coord), p.expr.ir.start) ])
    /bounded & suspend ir_chunk(p.ir.resume, [ ir_Goto(ir_coord(p.coord), p.ir.failure) ])
    suspend ir_chunk(p.expr.ir.success, [
        ir_Goto(ir_coord(p.coord), p.ir.failure)
        ])
    suspend ir_chunk(p.expr.ir.failure, [
        ir_Key(ir_coord(p.coord), target, "null", &null),
        ir_Goto(ir_coord(p.coord), p.ir.success)
        ])
end

# record a_CoexpList( exprList )
procedure ir_a_CoexpList(p, st, inuse, target, bounded, rval)
    stop("FATAL ERROR: don't know how to do coexplist")
end

# record a_Alt( eList )
procedure ir_a_Alt(p, st, inuse, target, bounded, rval)
    local t, tmpst, i, tiu, oiu
    
    ir_init(p)
    /bounded & (t := ir_tmploc(st, inuse))

    tiu := []
    every i := 1 to *p.eList do {
        tmpst := copy(st)
        put(tiu, ir_copy_inuse(inuse))
        suspend ir(p.eList[i], tmpst, tiu[i], target, bounded, rval)
        ir_max_st(st, tmpst)
    }
    ir_inter_inuse(inuse, tiu)

    suspend ir_chunk(p.ir.start, [ ir_Goto(ir_coord(p.coord), p.eList[1].ir.start) ])
    /bounded & suspend ir_chunk(p.ir.resume, [ ir_IndirectGoto(ir_coord(p.coord), t) ])

    every i := 1 to *p.eList do {
        if /bounded then {
            suspend ir_chunk(p.eList[i].ir.success, [
                ir_MoveLabel(ir_coord(p.coord), t, p.eList[i].ir.resume),
                ir_Goto(ir_coord(p.coord), p.ir.success)
                ])
        } else {
            suspend ir_chunk(p.eList[i].ir.success, [
                ir_Goto(ir_coord(p.coord), p.ir.success)
                ])
        }
        suspend ir_chunk(p.eList[i].ir.failure,[ir_Goto(ir_coord(p.coord), p.eList[i+1].ir.start)])
    }
    suspend ir_chunk(p.eList[-1].ir.failure, [ ir_Goto(ir_coord(p.coord), p.ir.failure)])
end

# record a_RepAlt( expr )
procedure ir_a_RepAlt(p, st, inuse, target, bounded, rval)
    local t

    ir_init(p)
    /bounded & (t := ir_tmploc(st, inuse))
    suspend ir(p.expr, st, inuse, target, bounded, rval)

    /bounded & suspend ir_chunk(p.ir.resume, [ ir_Goto(ir_coord(p.coord), p.expr.ir.resume) ])
    if /bounded then {
        suspend ir_chunk(p.ir.start, [
            ir_MoveLabel(ir_coord(p.coord), t, p.ir.failure),
            ir_Goto(ir_coord(p.coord), p.expr.ir.start)
            ])
        suspend ir_chunk(p.expr.ir.success, [
            ir_MoveLabel(ir_coord(p.coord), t, p.ir.start),
            ir_Goto(ir_coord(p.coord), p.ir.success)
            ])
        suspend ir_chunk(p.expr.ir.failure, [ ir_IndirectGoto(ir_coord(p.coord), t) ])
    } else {
        suspend ir_chunk(p.ir.start, [
            ir_Goto(ir_coord(p.coord), p.expr.ir.start)
            ])
        suspend ir_chunk(p.expr.ir.success, [
            ir_Goto(ir_coord(p.coord), p.ir.success)
            ])
        suspend ir_chunk(p.expr.ir.failure, [ ir_Goto(ir_coord(p.coord), p.ir.failure) ])
    }
end

# record a_Case( expr clauseList dflt )
procedure ir_a_Case(p, st, inuse, target, bounded, rval)
    local t, L, i, tmp1, tmp2, e, v, x, eiu, ciu, tiu
    local oiu

    /p.dflt := a_Key("fail", p.coord)

    ir_init(p)
    /bounded & (t := ir_tmploc(st, inuse))
    e := ir_tmp(st, inuse)
    v := (\target | ir_tmp(st, inuse))

    eiu := ir_new_inuse()
    suspend ir(p.expr, st, eiu, e, "always bounded", "rval")

    tmp2 := copy(st)
    ciu := []
    tiu := []
    every i := 1 to *p.clauseList do {
        put(ciu, ir_new_inuse())
        suspend ir(p.clauseList[i].expr, copy(st), ciu[i], v, &null, "rval")
        tmp1 := copy(st)
        put(tiu, ir_copy_inuse(inuse))
        suspend ir(p.clauseList[i].body, tmp1, tiu[i], target, bounded, rval)
        ir_max_st(tmp2, tmp1)
    }
    put(tiu, ir_copy_inuse(inuse))
    suspend ir(p.dflt, st, tiu[-1], target, bounded, rval)
    ir_max_st(st, tmp2)
    ir_union_inuse(inuse, tiu)

    suspend ir_chunk(p.ir.start, [ ir_Goto(ir_coord(p.coord), p.expr.ir.start) ])
    /bounded & suspend ir_chunk(p.ir.resume, [ ir_IndirectGoto(ir_coord(p.coord), t) ])

    suspend ir_chunk(p.expr.ir.failure, [ ir_Goto(ir_coord(p.coord), p.ir.failure) ])

    L := p.clauseList
    if *L = 0 then {
        suspend ir_chunk(p.expr.ir.success, [ ir_Goto(ir_coord(p.coord), p.dflt.ir.start) ])
    } else {
        suspend ir_chunk(p.expr.ir.success, [ ir_Goto(ir_coord(p.coord), L[1].expr.ir.start) ])
        every i := 1 to *L do {
            suspend ir_chunk(L[i].expr.ir.success, [
                ir_opfn(ir_coord(p.coord), &null, &null, ir_operator("===", 2, "rval"), [ e, v ],
                        L[i].expr.ir.resume),
                ir_Goto(ir_coord(p.coord), L[i].body.ir.start)
                ])
            suspend ir_chunk(L[i].expr.ir.failure,
                             [ ir_Goto(ir_coord(p.coord), L[i+1].expr.ir.start) ])
            if /bounded then {
                suspend ir_chunk(L[i].body.ir.success, [
                    ir_MoveLabel(ir_coord(p.coord), t, L[i].body.ir.resume),
                    ir_Goto(ir_coord(p.coord), p.ir.success)
                    ])
            } else {
                suspend ir_chunk(L[i].body.ir.success, [
                    ir_Goto(ir_coord(p.coord), p.ir.success)
                    ])
            }
            suspend ir_chunk(L[i].body.ir.failure, [ ir_Goto(ir_coord(p.coord), p.ir.failure) ])
        }
        suspend ir_chunk(L[-1].expr.ir.failure, [ ir_Goto(ir_coord(p.coord), p.dflt.ir.start) ])
    }

    if /bounded then {
        suspend ir_chunk(p.dflt.ir.success, [
            ir_MoveLabel(ir_coord(p.coord), t, p.dflt.ir.resume),
            ir_Goto(ir_coord(p.coord), p.ir.success)
            ])
    } else {
        suspend ir_chunk(p.dflt.ir.success, [
            ir_Goto(ir_coord(p.coord), p.ir.success)
            ])
    }
    suspend ir_chunk(p.dflt.ir.failure, [ ir_Goto(ir_coord(p.coord), p.ir.failure) ])
end

# record a_Every( expr body )
procedure ir_a_Every(p, st, inuse, target, bounded, rval)
    local tmp, tiu

    /p.body := a_Key("fail", p.coord)

    ir_init_loop(p, st, inuse, target, bounded, rval)
    put(ir_loop_stack, p)
    tmp := copy(st)
    suspend ir(p.expr, tmp, ir_new_inuse(), &null, &null, "rval")
    tiu := ir_new_inuse()
    suspend ir(p.body, tmp, tiu, &null, "always bounded", "rval")
    pull(ir_loop_stack)

    suspend ir_chunk(p.ir.x.nextlabel, [ ir_Goto(ir_coord(p.coord), p.expr.ir.resume) ])
    suspend ir_chunk(p.ir.start, [ ir_Goto(ir_coord(p.coord), p.expr.ir.start) ])
    /bounded & suspend ir_chunk(p.ir.resume, [ ir_IndirectGoto(ir_coord(p.coord), p.ir.x.continue) ])
    suspend ir_chunk(p.expr.ir.success, [ ir_Goto(ir_coord(p.coord), p.body.ir.start) ])
    suspend ir_chunk(p.expr.ir.failure, [ ir_Goto(ir_coord(p.coord), p.ir.failure) ])
    suspend ir_chunk(p.body.ir.success, [
        ir_Goto(ir_coord(p.coord), p.expr.ir.resume)
        ])
    suspend ir_chunk(p.body.ir.failure, [ ir_Goto(ir_coord(p.coord), p.expr.ir.resume) ])
end

# record a_Sectionop( op val left right )
procedure ir_a_Sectionop(p, st, inuse, target, bounded, rval)
    local vv, lv, rv

    ir_init(p)
    vv := ir_value(p.val, st, inuse, &null)
    lv := ir_value(p.left, st, inuse, &null)
    rv := ir_value(p.right, st, inuse, target)

    suspend ir(p.val, st, inuse, vv, &null, rval)
    suspend ir(p.left, st, inuse, lv, &null, "rval")
    suspend ir(p.right, st, inuse, rv, &null, "rval")

    suspend ir_chunk(p.ir.start, [ ir_Goto(ir_coord(p.coord), p.val.ir.start) ])
    /bounded & suspend ir_chunk(p.ir.resume, [ ir_Goto(ir_coord(p.coord), p.right.ir.resume) ])
    suspend ir_chunk(p.val.ir.success, [ ir_Goto(ir_coord(p.coord), p.left.ir.start) ])
    suspend ir_chunk(p.val.ir.failure, [ ir_Goto(ir_coord(p.coord), p.ir.failure) ])
    suspend ir_chunk(p.left.ir.success, [ ir_Goto(ir_coord(p.coord), p.right.ir.start) ])
    suspend ir_chunk(p.left.ir.failure, [ ir_Goto(ir_coord(p.coord), p.val.ir.resume) ])
    suspend ir_chunk(p.right.ir.success, [
        ir_opfn(ir_coord(p.coord), target, &null, ir_operator(p.op, 3, rval), [ vv, lv, rv], p.right.ir.resume),
        ir_Goto(ir_coord(p.coord), p.ir.success)
        ])
    suspend ir_chunk(p.right.ir.failure, [ ir_Goto(ir_coord(p.coord), p.left.ir.resume) ])
end

# record a_Call( fn args )
procedure ir_a_Call(p, st, inuse, target, bounded, rval)
    local value, L, i, fn, args, clsr

    \p.coord | runerr(500, p)
    every /(!p.args.exprList) := a_Key("null", p.coord)
    if type(p.args) == "a_CoexpList" then {
        L := []
        every put(L, a_Create(!p.args.exprList, p.coord))
        p.args := a_Arglist([a_ListConstructor(L, p.coord)])
    }

    ir_init(p)
    value := ir_tmp(st, inuse)
    clsr := ir_tmpclosure(st, inuse)
    fn := ir_tmp(st, inuse)
    args := []
    every i := !p.args.exprList do put(args, ir_value(i, st, inuse, &null))

    suspend ir(p.fn, st, inuse, fn, &null, "rval")
    every i := 1 to *p.args.exprList do {
        suspend ir(p.args.exprList[i], st, inuse, args[i], &null,
		   if type(p.args.exprList[i]) == "a_Ident"
		   then "rval" else &null)
    }

    L := [p.fn] ||| p.args.exprList
    \p.coord | runerr(500, p)

    suspend ir_chunk(p.ir.start, [ ir_Goto(ir_coord(p.coord), p.fn.ir.start) ])
    suspend ir_chunk(p.ir.resume, [
        ir_ResumeValue(ir_coord(p.coord), target, clsr, clsr, L[-1].ir.resume),
        ir_Goto(ir_coord(p.coord), p.ir.success)
        ])
    every i := 1 to *L do {
        suspend ir_chunk(L[i].ir.success, [ ir_Goto(ir_coord(p.coord), L[i+1].ir.start) ])
        suspend ir_chunk(L[i].ir.failure, [ ir_Goto(ir_coord(p.coord), L[i-1].ir.resume) ])
    }
    suspend ir_chunk(L[ 1].ir.failure, [ ir_Goto(ir_coord(p.coord), p.ir.failure) ])
    suspend ir_chunk(L[-1].ir.success, [
	# ir_Deref(ir_coord(p.coord), fn, fn), #%#%# is this necessary?
        ir_Call(ir_coord(p.coord), value, clsr, fn, args, L[-1].ir.resume),
        ir_Move(ir_coord(p.coord), target, value),
        ir_Goto(ir_coord(p.coord), p.ir.success)
        ])
end

procedure ir_conjunction(p, st, inuse, target, bounded, rval)
    ir_init(p)
    suspend ir(p.left, st, inuse, &null, &null, "rval")
    suspend ir(p.right, st, inuse, target, bounded, rval)
    suspend ir_chunk(p.ir.start, [ ir_Goto(ir_coord(p.coord), p.left.ir.start) ])
    /bounded & suspend ir_chunk(p.ir.resume, [ ir_Goto(ir_coord(p.coord), p.right.ir.resume) ])
    suspend ir_chunk(p.left.ir.success, [ ir_Goto(ir_coord(p.coord), p.right.ir.start) ])
    suspend ir_chunk(p.left.ir.failure, [ ir_Goto(ir_coord(p.coord), p.ir.failure) ])
    suspend ir_chunk(p.right.ir.success, [ ir_Goto(ir_coord(p.coord), p.ir.success) ])
    suspend ir_chunk(p.right.ir.failure, [ ir_Goto(ir_coord(p.coord), p.left.ir.resume) ])
end

procedure ir_augmented_assignment(p, target, bounded, rval, lv, rv, tmp)
    local op

    op := (p.op ? tab(find(":=")))
    /bounded & suspend ir_chunk(p.ir.resume, [ ir_Goto(ir_coord(p.coord), p.right.ir.resume) ])
    suspend ir_chunk(p.right.ir.success, [
        ir_opfn(ir_coord(p.coord), tmp, &null, ir_operator(op, 2, "rval"), [ lv, rv ], p.right.ir.resume),
        ir_opfn(ir_coord(p.coord), target, &null, ir_operator(":=", 2, rval), [ lv, tmp ],
                p.right.ir.resume),
        ir_Goto(ir_coord(p.coord), p.ir.success)
        ])
end

procedure ir_binary(p, target, bounded, rval, lv, rv, clsr, funcs)
    local args

    if p.op == "@" then {
        args := [ rv, lv ]
    } else {
        args := [ lv, rv ]
    }
    if member(funcs, p.op) then {
        /bounded & suspend ir_chunk(p.ir.resume, [ ir_Goto(ir_coord(p.coord), p.right.ir.resume) ])
        suspend ir_chunk(p.right.ir.success, [
            ir_opfn(ir_coord(p.coord), target, &null, ir_operator(p.op, 2, rval), args,
                    p.right.ir.resume),
            ir_Goto(ir_coord(p.coord), p.ir.success)
            ])
    } else {
        suspend ir_chunk(p.ir.resume, [
            ir_ResumeValue(ir_coord(p.coord), target, clsr, clsr, p.right.ir.resume),
            ir_Goto(ir_coord(p.coord), p.ir.success)
            ])
        suspend ir_chunk(p.right.ir.success, [
            ir_opfn(ir_coord(p.coord), target, clsr, ir_operator(p.op, 2, rval), args,
                    p.right.ir.resume),
            # ir_Move(ir_coord(p.coord), target, clsr),
            ir_Goto(ir_coord(p.coord), p.ir.success)
            ])
    }
end

procedure ir_rval(op, arity, arg, parent)
    if find(":=", op) & arg = 1 then return &null
    else if op == "<-" & arg = 1 then return &null
    else if op == (":=:" | "<->") then return &null
    else if op == "[]" & arg = 1 then return parent
    else if op == "!" & arity = 1 then return parent
    else if op == "?" & arity = 1 then return parent
    else if op == "/" & arity = 1 then return parent
    else if op == "\\" & arity = 1 then return parent
    else return "rval"
end

# record a_Binop( op left right )
procedure ir_a_Binop(p, st, inuse, target, bounded, rval)
    local clsr, tmp, op, lv, rv
    static funcs    # functions for which resumption fails immediately.
    initial {
        funcs := set([ ":=", ":=:", "&", ".", "[]", "+", "-", "/",
            "*", "%", "^", "**", "++", "--", "<", "<=", "=", "~=",
            ">=", ">", "<<", "<<=", "==", "~==", ">>=", ">=", ">>",
            "===", "~===", "|||", "||", "@" ])
    }

    /p.right := a_Key("null", p.coord)

    if p.op == "&" then {
        suspend ir_conjunction(p, st, inuse, target, bounded, rval)
        fail
    }

    ir_init(p)
    if not member(funcs, p.op) &
       not member(funcs, p.op[1:find(":=", p.op)]) then {
        clsr := ir_tmpclosure(st, inuse)
    }
    lv := ir_value(p.left, st, inuse, &null)
    rv := ir_value(p.right, st, inuse, target)
    tmp := (\target | ir_tmp(st, inuse))

    suspend ir(p.left,  st, inuse, lv, &null, ir_rval(p.op, 2, 1, rval))
    suspend ir(p.right, st, inuse, rv, &null, ir_rval(p.op, 2, 2, rval))

    suspend ir_chunk(p.ir.start, [ ir_Goto(ir_coord(p.coord), p.left.ir.start) ])
    suspend ir_chunk(p.left.ir.success, [ ir_Goto(ir_coord(p.coord), p.right.ir.start) ])
    suspend ir_chunk(p.left.ir.failure, [ ir_Goto(ir_coord(p.coord), p.ir.failure) ])
    suspend ir_chunk(p.right.ir.failure, [ ir_Goto(ir_coord(p.coord), p.left.ir.resume) ])

    if find(":=", p.op) > 1 then {
        suspend ir_augmented_assignment(p, target, bounded, rval, lv, rv, tmp)
    } else {
        suspend ir_binary(p, target, bounded, rval, lv, rv, clsr, funcs)
    }
end

procedure ir_unary_coexp(p, st, inuse, target, bounded, rval)
    local t

    t := a_Binop("@", a_Key("null", p.coord), p.operand, ir_coord(p.coord))
    suspend ir(t, st, inuse, target, bounded, rval)
    p.ir := t.ir
end

procedure ir_unary(p, target, bounded, rval, v, clsr, funcs)
    if member(funcs, p.op) then {
        /bounded & suspend ir_chunk(p.ir.resume, [ir_Goto(ir_coord(p.coord), p.operand.ir.resume)])
        suspend ir_chunk(p.operand.ir.success, [
            ir_opfn(ir_coord(p.coord), target, &null, ir_operator(p.op, 1, rval), [ v ], p.operand.ir.resume),
            ir_Goto(ir_coord(p.coord), p.ir.success)
            ])
    } else {
        suspend ir_chunk(p.ir.resume, [
            ir_ResumeValue(ir_coord(p.coord), target, clsr, clsr, p.operand.ir.resume),
            ir_Goto(ir_coord(p.coord), p.ir.success)
            ])
        suspend ir_chunk(p.operand.ir.success, [
            ir_opfn(ir_coord(p.coord), target, clsr, ir_operator(p.op, 1, rval), [ v ], p.operand.ir.resume),
            # ir_Move(ir_coord(p.coord), target, closure),
            ir_Goto(ir_coord(p.coord), p.ir.success)
            ])
    }
end

# record a_Unop( op operand )
procedure ir_a_Unop(p, st, inuse, target, bounded, rval)
    local closure, v, t
    static funcs    # functions for which resumption fails immediately.
    initial {
        funcs := set([ ".", "/", "\\", "*", "?", "+", "-", "~", "^" ])
    }

    if p.op == "@" then {
        suspend ir_unary_coexp(p, st, inuse, target, bounded, rval)
        fail
    }

    ir_init(p)
    if not member(funcs, p.op) then {
        closure := ir_tmpclosure(st, inuse)
    }
    v := ir_value(p.operand, st, inuse, target)

    suspend ir(p.operand, st, inuse, v, &null, ir_rval(p.op, 1, 1, rval))

    suspend ir_chunk(p.ir.start, [ ir_Goto(ir_coord(p.coord), p.operand.ir.start) ])
    suspend ir_unary(p, target, bounded, rval, v, closure, funcs)
    suspend ir_chunk(p.operand.ir.failure, [ ir_Goto(ir_coord(p.coord), p.ir.failure) ])
end

# record a_Global( idList )
procedure ir_a_Global(p, st, inuse, target, bounded, rval)
    local globals

    globals := []
    every put(globals, (!p.idList).id)
    return ir_Global(ir_coord(p.coord), globals)
end

# record a_If( expr thenexpr elseexpr )
procedure ir_a_If(p, st, inuse, target, bounded, rval)
    local t, tmp, tiu, xiu, yiu

    /p.elseexpr := a_Key("fail", p.coord)

    ir_init(p)
    /bounded & (t := ir_tmploc(st, inuse))

    tiu := ir_new_inuse()
    suspend ir(p.expr, copy(st), tiu, &null, "always bounded", "rval")
    tmp := copy(st)
    xiu := ir_copy_inuse(inuse)
    yiu := ir_copy_inuse(inuse)
    suspend ir(p.thenexpr, tmp, xiu, target, bounded, rval)
    suspend ir(p.elseexpr, st, yiu, target, bounded, rval)
    ir_max_st(st, tmp)
    ir_union_inuse(inuse, [xiu,yiu])

    suspend ir_chunk(p.ir.start, [ ir_Goto(ir_coord(p.coord), p.expr.ir.start) ])
    /bounded & suspend ir_chunk(p.ir.resume, [ ir_IndirectGoto(ir_coord(p.coord), t) ])
    if /bounded then {
        suspend ir_chunk(p.expr.ir.success, [
            ir_MoveLabel(ir_coord(p.coord), t, p.thenexpr.ir.resume),
            ir_Goto(ir_coord(p.coord), p.thenexpr.ir.start)
            ])
        suspend ir_chunk(p.expr.ir.failure, [
            ir_MoveLabel(ir_coord(p.coord), t, p.elseexpr.ir.resume),
            ir_Goto(ir_coord(p.coord), p.elseexpr.ir.start)
            ])
    } else {
        suspend ir_chunk(p.expr.ir.success, [
            ir_Goto(ir_coord(p.coord), p.thenexpr.ir.start)
            ])
        suspend ir_chunk(p.expr.ir.failure, [
            ir_Goto(ir_coord(p.coord), p.elseexpr.ir.start)
            ])
    }
    suspend ir_chunk(p.thenexpr.ir.success, [ ir_Goto(ir_coord(p.coord), p.ir.success) ])
    suspend ir_chunk(p.thenexpr.ir.failure, [ ir_Goto(ir_coord(p.coord), p.ir.failure) ])
    suspend ir_chunk(p.elseexpr.ir.success, [ ir_Goto(ir_coord(p.coord), p.ir.success) ])
    suspend ir_chunk(p.elseexpr.ir.failure, [ ir_Goto(ir_coord(p.coord), p.ir.failure) ])
end

# record a_Initial( expr )
procedure ir_a_Initial(p, st, inuse, target, bounded, rval)
    local tiu

    /p.expr := a_NoOp()

    ir_loop_stack := []
    ir_scan_stack := []

    ir_init(p)
    tiu := ir_new_inuse()
    suspend ir(p.expr, st, tiu, target, "always bounded", "rval")

    suspend ir_chunk(p.ir.start, [ ir_Goto(ir_coord(p.coord), p.expr.ir.start) ])
    /bounded & suspend ir_chunk(p.ir.resume, [ ir_Unreachable(ir_coord(p.coord)) ])
    suspend ir_chunk(p.expr.ir.success, [
        ir_Goto(ir_coord(p.coord), p.ir.success)
        ])
    suspend ir_chunk(p.expr.ir.failure, [ ir_Goto(ir_coord(p.coord), p.ir.success) ])
end

# record a_Invocable( invocList )
procedure ir_a_Invocable(p, st, inuse, target, bounded, rval)
    local all, inv, i

    inv := []
    every i := !p.invocList do {
        case type(i) of {
        "a_Ident" : {
            if i.id == "all" then {
                all := 1
            }
            }
        "a_Stringlit" : {
            put(inv, i.str)
            }
        }
    }
    return ir_Invocable(ir_coord(p.coord), inv, all)
end

# record a_Link( linkfileList )
procedure ir_a_Link(p, st, inuse, target, bounded, rval)
    return ir_Link(ir_coord(p.coord), p.linkfileList)
end

procedure ir_value(p, st, inuse, target)
    return ( \target | ir_tmp(st, inuse))
end

# record a_Intlit( int )
procedure ir_a_Intlit(p, st, inuse, target, bounded, rval)

    if type(target) == "ir_IntLit" then target := &null

    ir_init(p)

    if not (p.int := integer(p.int)) then {
        semantic_error(p.int || ": illegal integer literal", ir_coord(p.coord))
    }
    suspend ir_chunk(p.ir.start, [
        ir_IntLit(ir_coord(p.coord), target, p.int),
        ir_Goto(ir_coord(p.coord), p.ir.success)
        ])
    /bounded & suspend ir_chunk(p.ir.resume, [ ir_Goto(ir_coord(p.coord), p.ir.failure) ])
end

# record a_Reallit( real )
procedure ir_a_Reallit(p, st, inuse, target, bounded, rval)

    if type(target) == "ir_RealLit" then target := &null

    ir_init(p)

    if not (p.real := real(p.real)) then {
        semantic_error(p.real || ": illegal real literal", ir_coord(p.coord))
    }
    suspend ir_chunk(p.ir.start, [
        ir_RealLit(ir_coord(p.coord), target, p.real),
        ir_Goto(ir_coord(p.coord), p.ir.success)
        ])
    /bounded & suspend ir_chunk(p.ir.resume, [ ir_Goto(ir_coord(p.coord), p.ir.failure) ])
end

# record a_Stringlit( str )
procedure ir_a_Stringlit(p, st, inuse, target, bounded, rval)

    if type(target) == "ir_StrLit" then target := &null

    ir_init(p)

    suspend ir_chunk(p.ir.start, [
        ir_StrLit(ir_coord(p.coord), target, *p.str, p.str),
        ir_Goto(ir_coord(p.coord), p.ir.success)
        ])
    /bounded & suspend ir_chunk(p.ir.resume, [ ir_Goto(ir_coord(p.coord), p.ir.failure) ])
end

# record a_Csetlit( str )
procedure ir_a_Csetlit(p, st, inuse, target, bounded, rval)

    if type(target) == "ir_CsetLit" then target := &null

    ir_init(p)

    suspend ir_chunk(p.ir.start, [
        ir_CsetLit(ir_coord(p.coord), target, *p.str, p.str),
        ir_Goto(ir_coord(p.coord), p.ir.success)
        ])
    /bounded & suspend ir_chunk(p.ir.resume, [ ir_Goto(ir_coord(p.coord), p.ir.failure) ])
end

procedure ir_nested(p, st, inuse, target, bounded, rval)
    if type(target) == "ir_ProcDecl" then target := &null

    ir_init(p)

    suspend ir_chunk(p.ir.start, [
        ir_MakeClosure(ir_coord(p.coord), target, p.ident.id),
        ir_Goto(ir_coord(p.coord), p.ir.success)
        ])
    /bounded & suspend ir_chunk(p.ir.resume, [ ir_Goto(ir_coord(p.coord), p.ir.failure) ])
end

# record a_ProcDecl( ident paramList accumulate localsList code )
procedure ir_a_ProcDecl(p, st, inuse, target, bounded, rval)
    local locals, statics, params, i, v, code
    static nesting, counter
    initial {
    	nesting := 0
	counter := 0
    }

    nesting +:= 1

    if nesting > 1 then {
        counter +:= 1
	p.ident.id := ir_current_proc || "$nested$" || counter
        suspend ir_nested(p, st, inuse, target, bounded, rval)
	nesting -:= 1
	put(ir_deferred, p)
	fail
    }

    ir_current_proc := p.ident.id

    v := set([])
    every i := !p.paramList | !(!p.localsList).idList do {
        if member(v, i.id) then {
            semantic_error(image(i.id) || ": redeclared identifier", i.coord)
        }
        insert(v, i.id)
    }
    if member(ir_declare_set, p.ident.id) then {
	semantic_error(image(name) || ": inconsistent redeclaration",
		       p.ident.coord)
    }
    insert(ir_declare_set, p.ident.id)

    ir_LvalSet := set([])

    locals := []
    statics := []
    every i := !p.localsList do {
        case type(i) of {
        "a_Statics" : every put(statics, (!i.idList).id)
        "a_Locals" : every put(locals, (!i.idList).id)
        }
    }
    params := []
    every put(params, (!p.paramList).id)

    ir_tmptable := table()
    ir_loctable := table()
    ir_closuretable := table()

    code := []
    every put(code, ir(p.code))

    nesting -:= 1

    return ir_Function(ir_coord(p.ident.coord), p.ident.id, params,
		      p.accumulate, locals, statics, code,
                      p.code.ir.start, ir_LvalSet)
end

# record a_ProcBody( nexprList )
procedure ir_a_ProcBody(p, st, inuse, target, bounded, rval)
    local L, i, tiu

    every /(!p.nexprList) := a_Key("null", p.coord)

    ir_loop_stack := []
    ir_scan_stack := []

    ir_init(p)

    L := ir_make_sentinel(p.nexprList)
    tiu := []
    every i := 1 to *p.nexprList do {
        put(tiu, ir_new_inuse())
        suspend ir(p.nexprList[i], ir_stacks(0,0), tiu[i], &null,
                 "always bounded", "rval")
    }

    suspend ir_chunk(p.ir.start, [ ir_Goto(ir_coord(p.coord), L[1].ir.start) ])
    /bounded & suspend ir_chunk(p.ir.resume, [ ir_Unreachable(ir_coord(p.coord)) ])
    every i := 1 to *L-1 do {
        suspend ir_chunk(L[i].ir.success, [
            ir_Goto(ir_coord(p.coord), L[i+1].ir.start)
            ])
        suspend ir_chunk(L[i].ir.failure, [ ir_Goto(ir_coord(p.coord), L[i+1].ir.start) ])
    }
    suspend ir_chunk(L[-1].ir.success, [
        ir_Goto(ir_coord(p.coord), p.ir.success)
        ])
    suspend ir_chunk(L[-1].ir.failure, [ ir_Goto(ir_coord(p.coord), p.ir.failure) ])
end

# record a_ProcCode( init body )
procedure ir_a_ProcCode(p, st, inuse, target, bounded, rval)
    ir_init(p)

    suspend ir(p.init, ir_stacks(0,0), inuse, &null, "always bounded", "rval")
    suspend ir(p.body, ir_stacks(0,0), inuse, &null, "always bounded", "rval")

    suspend ir_chunk(p.ir.start, [
        ir_EnterInit(ir_coord(p.coord), p.body.ir.start),
        ir_Goto(ir_coord(p.coord), p.init.ir.start)
        ])
    /bounded & suspend ir_chunk(p.ir.resume, [ ir_Unreachable(ir_coord(p.coord)) ])
    suspend ir_chunk(p.init.ir.success, [ ir_Goto(ir_coord(p.coord), p.body.ir.start) ])
    suspend ir_chunk(p.init.ir.failure, [ ir_Goto(ir_coord(p.coord), p.body.ir.start) ])
    suspend ir_chunk(p.body.ir.success, [ ir_Fail(ir_coord(p.coord)) ])
    suspend ir_chunk(p.body.ir.failure, [ ir_Fail(ir_coord(p.coord)) ])
end

# record a_Record( ident idlist )
procedure ir_a_Record(p, st, inuse, target, bounded, rval)
    local fields, v, i

    if member(ir_declare_set, p.ident.id) then {
	semantic_error(image(name) || ": inconsistent redeclaration",
		       p.ident.coord)
    }
    insert(ir_declare_set, p.ident.id)
    v := set([])
    every i := !p.idlist do {
        if member(v, i.id) then {
            semantic_error(image(i.id) || ": redeclared identifier", i.coord)
        }
        insert(v, i.id)
    }
    fields := []
    every put(fields, (!p.idlist).id)
    return ir_Record(ir_coord(p.ident.coord), p.ident.id, fields)
end

# record a_Repeat( expr )
procedure ir_a_Repeat(p, st, inuse, target, bounded, rval)
    local tiu

    ir_init_loop(p, st, inuse, target, bounded, rval)
    put(ir_loop_stack, p)
    tiu := ir_new_inuse()
    suspend ir(p.expr, copy(st), tiu, &null, "always bounded", "rval")
    pull(ir_loop_stack)


    suspend ir_chunk(p.ir.x.nextlabel, [ ir_Goto(ir_coord(p.coord), p.expr.ir.start) ])
    suspend ir_chunk(p.ir.start, [ ir_Goto(ir_coord(p.coord), p.expr.ir.start) ])
    /bounded & suspend ir_chunk(p.ir.resume, [ ir_IndirectGoto(ir_coord(p.coord), p.ir.x.continue) ])
    suspend ir_chunk(p.expr.ir.success, [
        ir_Goto(ir_coord(p.coord), p.ir.start)
        ])
    suspend ir_chunk(p.expr.ir.failure, [ ir_Goto(ir_coord(p.coord), p.ir.start) ])
end

# record a_Return( expr )
procedure ir_a_Return(p, st, inuse, target, bounded, rval)
    local t, tiu, mk

    /ir_createflag |semantic_error("invalid context for return or fail",p.coord)

    /p.expr := a_Key("null", p.coord)

    ir_init(p)
    t := ir_tmp(st, inuse)
    mk := ir_tmp(st, inuse)

    tiu := ir_new_inuse()
    suspend ir(p.expr, copy(st), tiu, t, "always bounded", &null)

    suspend ir_chunk(p.ir.start, [ ir_Goto(ir_coord(p.coord), p.expr.ir.start) ])
    /bounded & suspend ir_chunk(p.ir.resume, [ ir_Fail(ir_coord(p.coord)) ])
    if ir_scan_stack[1] then {
        suspend ir_chunk(p.expr.ir.success, [
            ir_Key(ir_coord(p.coord), mk, "subject"),
            ir_Assign(ir_coord(p.coord), mk, ir_scan_stack[1].ir.x.oldsubject),
            ir_Key(ir_coord(p.coord), mk, "pos"),
            ir_Assign(ir_coord(p.coord), mk, ir_scan_stack[1].ir.x.oldpos),
            ir_Succeed(ir_coord(p.coord), t, &null)
            ])
        suspend ir_chunk(p.expr.ir.failure, [
            ir_Key(ir_coord(p.coord), mk, "subject"),
            ir_Assign(ir_coord(p.coord), mk, ir_scan_stack[1].ir.x.oldsubject),
            ir_Key(ir_coord(p.coord), mk, "pos"),
            ir_Assign(ir_coord(p.coord), mk, ir_scan_stack[1].ir.x.oldpos),
            ir_Fail(ir_coord(p.coord))
            ])
    } else {
        suspend ir_chunk(p.expr.ir.success, [
            ir_Succeed(ir_coord(p.coord), t, &null)
            ])
        suspend ir_chunk(p.expr.ir.failure, [ ir_Fail(ir_coord(p.coord)) ])
    }
end

# record a_Fail( )
procedure ir_a_Fail(p, st, inuse, target, bounded, rval)
    local mk

    /ir_createflag |semantic_error("invalid context for return or fail",p.coord)

    ir_init(p)

    if ir_scan_stack[1] then {
        mk := ir_tmp(st, inuse)
        suspend ir_chunk(p.ir.start, [
            ir_Key(ir_coord(p.coord), mk, "subject"),
            ir_Assign(ir_coord(p.coord), mk, ir_scan_stack[1].ir.x.oldsubject),
            ir_Key(ir_coord(p.coord), mk, "pos"),
            ir_Assign(ir_coord(p.coord), mk, ir_scan_stack[1].ir.x.oldpos),
            ir_Fail(ir_coord(p.coord))
            ])
        /bounded & suspend ir_chunk(p.ir.resume, [
            ir_Key(ir_coord(p.coord), mk, "subject"),
            ir_Assign(ir_coord(p.coord), mk, ir_scan_stack[1].ir.x.oldsubject),
            ir_Key(ir_coord(p.coord), mk, "pos"),
            ir_Assign(ir_coord(p.coord), mk, ir_scan_stack[1].ir.x.oldpos),
            ir_Fail(ir_coord(p.coord))
            ])
    } else {
        suspend ir_chunk(p.ir.start, [ ir_Fail(ir_coord(p.coord)) ])
        /bounded & suspend ir_chunk(p.ir.resume, [ ir_Fail(ir_coord(p.coord)) ])
    }
end

# record a_Suspend( expr body )
procedure ir_a_Suspend(p, st, inuse, target, bounded, rval)
    local t, tmp, susp, tiu

    /ir_createflag | semantic_error("invalid context for suspend", p.coord)

    /p.body := a_Key("fail", p.coord) & /p.expr := a_Key("null", p.coord)

    ir_init_loop(p, st, inuse, target, bounded, rval)
    t := ir_label(p, "suspend")
    susp := ir_tmp(st, inuse)

    put(ir_loop_stack, p)
    tmp := copy(st)
    suspend ir(p.expr, tmp, ir_new_inuse(), susp, &null, "rval")
    tiu := ir_new_inuse()
    suspend ir(p.body, tmp, tiu, &null, "always bounded", &null)
    pull(ir_loop_stack)

    suspend ir_chunk(p.ir.x.nextlabel, [ ir_Goto(ir_coord(p.coord), p.expr.ir.resume) ])
    suspend ir_chunk(p.ir.start, [ ir_Goto(ir_coord(p.coord), p.expr.ir.start) ])
    /bounded & suspend ir_chunk(p.ir.resume, [ ir_IndirectGoto(ir_coord(p.coord), p.ir.x.continue) ])
    if ir_scan_stack[1] then {
        suspend ir_chunk(p.expr.ir.success, [
            ir_ScanSwap( ir_coord(p.coord), ir_scan_stack[1].ir.x.oldsubject,
                         ir_scan_stack[1].ir.x.oldpos ),
            ir_Succeed(ir_coord(p.coord), susp, t)
            ])
        suspend ir_chunk(t, [
            ir_ScanSwap( ir_coord(p.coord), ir_scan_stack[1].ir.x.oldsubject,
                         ir_scan_stack[1].ir.x.oldpos ),
            ir_Goto(ir_coord(p.coord), p.body.ir.start)
            ])
    } else {
        suspend ir_chunk(p.expr.ir.success, [ ir_Succeed(ir_coord(p.coord), susp, t) ])
        suspend ir_chunk(t, [ ir_Goto(ir_coord(p.coord), p.body.ir.start) ])
    }
    suspend ir_chunk(p.expr.ir.failure, [ ir_Goto(ir_coord(p.coord), p.ir.failure) ])
    suspend ir_chunk(p.body.ir.success, [
        ir_Goto(ir_coord(p.coord), p.expr.ir.resume)
        ])
    suspend ir_chunk(p.body.ir.failure, [ ir_Goto(ir_coord(p.coord), p.expr.ir.resume) ])
end

# record a_Until( expr body )
procedure ir_a_Until(p, st, inuse, target, bounded, rval)
    local eiu, biu

    /p.body := a_Key("fail", p.coord)

    ir_init_loop(p, st, inuse, target, bounded, rval)
    put(ir_loop_stack, p)
    eiu := ir_new_inuse()
    suspend ir(p.expr, copy(st), eiu, &null, "always bounded", "rval")
    biu := ir_new_inuse()
    suspend ir(p.body, copy(st), biu, &null, "always bounded", "rval")
    pull(ir_loop_stack)

    suspend ir_chunk(p.ir.x.nextlabel, [ ir_Goto(ir_coord(p.coord), p.expr.ir.start) ])
    suspend ir_chunk(p.ir.start, [ ir_Goto(ir_coord(p.coord), p.expr.ir.start) ])
    /bounded & suspend ir_chunk(p.ir.resume, [ ir_IndirectGoto(ir_coord(p.coord), p.ir.x.continue) ])
    suspend ir_chunk(p.expr.ir.success, [
        ir_Goto(ir_coord(p.coord), p.ir.failure)
        ])
    suspend ir_chunk(p.expr.ir.failure, [ ir_Goto(ir_coord(p.coord), p.body.ir.start) ])
    suspend ir_chunk(p.body.ir.success, [
        ir_Goto(ir_coord(p.coord), p.expr.ir.start)
        ])
    suspend ir_chunk(p.body.ir.failure, [ ir_Goto(ir_coord(p.coord), p.expr.ir.start) ])
end

# record a_While( expr body )
procedure ir_a_While(p, st, inuse, target, bounded, rval)
    local eiu, biu

    /p.body := a_Key("fail", p.coord)

    ir_init_loop(p, st, inuse, target, bounded, rval)
    put(ir_loop_stack, p)
    eiu := ir_new_inuse()
    suspend ir(p.expr, copy(st), eiu, &null, "always bounded", "rval")
    biu := ir_new_inuse()
    suspend ir(p.body, copy(st), biu, &null, "always bounded", "rval")
    pull(ir_loop_stack)

    suspend ir_chunk(p.ir.x.nextlabel, [ ir_Goto(ir_coord(p.coord), p.expr.ir.start) ])
    suspend ir_chunk(p.ir.start, [ ir_Goto(ir_coord(p.coord), p.expr.ir.start) ])
    /bounded & suspend ir_chunk(p.ir.resume, [ ir_IndirectGoto(ir_coord(p.coord), p.ir.x.continue) ])
    suspend ir_chunk(p.expr.ir.success, [
        ir_Goto(ir_coord(p.coord), p.body.ir.start)
        ])
    suspend ir_chunk(p.expr.ir.failure, [ ir_Goto(ir_coord(p.coord), p.ir.failure) ])
    suspend ir_chunk(p.body.ir.success, [
        ir_Goto(ir_coord(p.coord), p.expr.ir.start)
        ])
    suspend ir_chunk(p.body.ir.failure, [ ir_Goto(ir_coord(p.coord), p.expr.ir.start) ])
end

# record a_Create( expr )
procedure ir_a_Create(p, st, inuse, target, bounded, rval)
    local t

    \p.coord | runerr(500, p)
    ir_init(p)
    if /target then {
        suspend ir_chunk(p.ir.start, [ ir_Goto(ir_coord(p.coord), p.ir.success) ])
        /bounded & suspend ir_chunk(p.ir.resume, [ ir_Goto(ir_coord(p.coord), p.ir.failure) ])
	fail
    }
    t := (\target | ir_tmp(st, inuse))

    ir_createflag := 1
    suspend ir(p.expr, st, ir_new_inuse(), t, &null, &null)
    ir_createflag := &null

    suspend ir_chunk(p.ir.start, [
        ir_Create(ir_coord(p.coord), target, p.expr.ir.start),
        ir_Goto(ir_coord(p.coord), p.ir.success)
        ])
    /bounded & suspend ir_chunk(p.ir.resume, [ ir_Goto(ir_coord(p.coord), p.ir.failure) ])
    suspend ir_chunk(p.expr.ir.success, [ ir_CoRet(ir_coord(p.coord), t, p.expr.ir.resume) ])
    suspend ir_chunk(p.expr.ir.failure, [ ir_CoFail(ir_coord(p.coord)) ])
end

# record a_Ident( id )
procedure ir_a_Ident(p, st, inuse, target, bounded, rval)
    if type(\target) ~== "ir_Tmp" then {
        # #%#%# prevents nasty interaction with targeting.
        # %#%#% probably a symptom of bad design....
        target := &null
    }

    if /rval then {
	insert(ir_LvalSet, p.id)
    }

    ir_init(p)

    suspend ir_chunk(p.ir.start, [
        ir_Var(ir_coord(p.coord), target, p.id),
        ir_Goto(ir_coord(p.coord), p.ir.success)
        ])
    /bounded & suspend ir_chunk(p.ir.resume, [ ir_Goto(ir_coord(p.coord), p.ir.failure) ])
end

# record a_Next( )
procedure ir_a_Next(p, st, inuse, target, bounded, rval)
    local curloop, sl, mk

    ir_loop_stack[1] | semantic_error("invalid context for next", p.coord)

    ir_init(p)

    curloop := ir_loop_stack[-1]
    sl := curloop.ir.x.scanlevel
    if ir_scan_stack[sl+1] then {
        mk := ir_tmp(st, inuse)
        suspend ir_chunk(p.ir.start, [
            ir_Key(ir_coord(p.coord), mk, "subject"),
            ir_Assign(ir_coord(p.coord), mk, ir_scan_stack[sl+1].ir.x.oldsubject),
            ir_Key(ir_coord(p.coord), mk, "pos"),
            ir_Assign(ir_coord(p.coord), mk, ir_scan_stack[sl+1].ir.x.oldpos),
            ir_Goto(ir_coord(p.coord), curloop.ir.x.nextlabel)
            ])
    } else {
        suspend ir_chunk(p.ir.start, [ ir_Goto(ir_coord(p.coord), curloop.ir.x.nextlabel) ])
    }
    /bounded & suspend ir_chunk(p.ir.resume, [ ir_Unreachable(ir_coord(p.coord)) ])
end

# record a_Break( expr )
procedure ir_a_Break(p, st, inuse, target, bounded, rval)
    local curloop, oldloops, oldscans, tmp, clx, mk

    ir_loop_stack[1] | semantic_error("invalid context for break", p.coord)

    /p.expr := a_Key("null", p.coord)

    ir_init(p)

    curloop := ir_loop_stack[-1] 
    oldloops := ir_loop_stack
    oldscans := ir_scan_stack
    ir_loop_stack := ir_loop_stack[1:-1] 
    ir_scan_stack := ir_scan_stack[1:curloop.ir.x.scanlevel] 
    tmp := copy(curloop.ir.x.in_st)
    clx := curloop.ir.x
    suspend ir(p.expr, tmp, clx.inuse, clx.value, clx.bounded, clx.rval)
    ir_max_st(clx.out_st, tmp)
    ir_loop_stack := oldloops
    ir_scan_stack := oldscans

    if ir_scan_stack[clx.scanlevel+1] then {
        mk := ir_tmp(st, inuse)
        if /clx.bounded then {
            suspend ir_chunk(p.ir.start, [
                ir_Key(ir_coord(p.coord), mk, "subject"),
                ir_Assign(ir_coord(p.coord), mk,
                        ir_scan_stack[clx.scanlevel+1].ir.x.oldsubject),
                ir_Key(ir_coord(p.coord), mk, "pos"),
                ir_Assign(ir_coord(p.coord), mk, ir_scan_stack[clx.scanlevel+1].ir.x.oldpos),
                ir_MoveLabel(ir_coord(p.coord), clx.continue, p.ir.resume),
                ir_Goto(ir_coord(p.coord), p.expr.ir.start)
                ])
        } else {
            suspend ir_chunk(p.ir.start, [
                ir_Key(ir_coord(p.coord), mk, "subject"),
                ir_Assign(ir_coord(p.coord), mk,
                        ir_scan_stack[clx.scanlevel+1].ir.x.oldsubject),
                ir_Key(ir_coord(p.coord), mk, "pos"),
                ir_Assign(ir_coord(p.coord), mk, ir_scan_stack[clx.scanlevel+1].ir.x.oldpos),
                ir_Goto(ir_coord(p.coord), p.expr.ir.start)
                ])
        }
    } else {
        if /clx.bounded then {
            suspend ir_chunk(p.ir.start, [
                ir_MoveLabel(ir_coord(p.coord), clx.continue, p.ir.resume),
                ir_Goto(ir_coord(p.coord), p.expr.ir.start)
                ])
        } else {
            suspend ir_chunk(p.ir.start, [
                ir_Goto(ir_coord(p.coord), p.expr.ir.start)
                ])
        }
    }
    /clx.bounded & suspend ir_chunk(p.ir.resume, [ ir_Goto(ir_coord(p.coord), p.expr.ir.resume) ])
    suspend ir_chunk(p.expr.ir.success, [ ir_Goto(ir_coord(p.coord), curloop.ir.success) ])
    suspend ir_chunk(p.expr.ir.failure, [ ir_Goto(ir_coord(p.coord), curloop.ir.failure) ])
end

# record a_ToBy( fromexpr toexpr byexpr )
procedure ir_a_ToBy(p, st, inuse, target, bounded, rval)
    local clsr, fv, tv, bv

    /p.byexpr := a_Intlit(1, p.coord)

    ir_init(p)
    clsr := ir_tmpclosure(st, inuse)
    fv := ir_value(p.fromexpr, st, inuse, &null)
    tv := ir_value(p.toexpr, st, inuse, &null)
    bv := ir_value(p.byexpr, st, inuse, target)

    suspend ir(p.fromexpr, st, inuse, fv, &null, "rval")
    suspend ir(p.toexpr, st, inuse, tv, &null, "rval")
    suspend ir(p.byexpr, st, inuse, bv, &null, "rval")

    suspend ir_chunk(p.ir.start, [ ir_Goto(ir_coord(p.coord), p.fromexpr.ir.start) ])
    suspend ir_chunk(p.ir.resume, [
        ir_ResumeValue(ir_coord(p.coord), target, clsr, clsr, p.byexpr.ir.resume),
        ir_Goto(ir_coord(p.coord), p.ir.success)
        ])
    suspend ir_chunk(p.fromexpr.ir.success, [ ir_Goto(ir_coord(p.coord), p.toexpr.ir.start) ])
    suspend ir_chunk(p.fromexpr.ir.failure, [ ir_Goto(ir_coord(p.coord), p.ir.failure) ])
    suspend ir_chunk(p.toexpr.ir.success, [ ir_Goto(ir_coord(p.coord), p.byexpr.ir.start) ])
    suspend ir_chunk(p.toexpr.ir.failure, [ ir_Goto(ir_coord(p.coord), p.fromexpr.ir.resume) ])
    suspend ir_chunk(p.byexpr.ir.success, [
        ir_opfn(ir_coord(p.coord), target, clsr, ir_operator("...", 3, "rval"), [ fv, tv, bv ], p.byexpr.ir.resume),
        # ir_Move(ir_coord(p.coord), target, closure),
        ir_Goto(ir_coord(p.coord), p.ir.success)
        ])
    suspend ir_chunk(p.byexpr.ir.failure, [ ir_Goto(ir_coord(p.coord), p.toexpr.ir.resume) ])

end

# record a_Select( caseList, dflt )
procedure ir_a_Select(p, st, inuse, target, bounded, rval)
    local i, left, right, caseList, sc, c, t, select, lab, dest

    ir_init(p)

    /bounded & (t := ir_tmploc(st, inuse))
    /bounded & suspend ir_chunk(p.ir.resume, [ ir_IndirectGoto(ir_coord(p.coord), t) ])

    select := ir_label(p, "select")

    caseList := []
    every i := *p.caseList to 1 by -1 do {
        c := p.caseList[i]
        suspend ir(c.body, st, inuse, target, bounded, rval)
        suspend ir_chunk(c.body.ir.failure, [ ir_Goto(ir_coord(c.coord), p.ir.failure) ])
        suspend ir_chunk(c.body.ir.success, [ ir_Goto(ir_coord(c.coord), p.ir.success) ])
        if /bounded then {
            lab := ir_label(c, "setup")
            suspend ir_chunk(lab, [
                ir_MoveLabel(ir_coord(c.coord), t, c.body.ir.resume),
                ir_Goto(ir_coord(c.coord), c.body.ir.start)
                ])
        } else {
            lab := c.body.ir.start
        }

        left := ir_tmp(st, inuse)
        right := ir_tmp(st, inuse)
        sc := ir_SelectCase(ir_coord(c.coord), c.kind, left, right, lab)
        put(caseList, sc)
        suspend ir(c.left, st, inuse, left, &null, &null)
        suspend ir(c.right, st, inuse, right, "bounded", "rval")
        suspend ir_chunk(c.left.ir.success, [ ir_Goto(ir_coord(c.coord), c.right.ir.start) ])
<<<<<<< HEAD
        # lab := ir_label(c, "nullify")
        # suspend ir_chunk(lab, [ ir_NoValue(ir_coord(c.coord), left), ir_Goto(ir_coord(c.coord), p.caseList[i+1].left.ir.start | select) ])
        suspend ir_chunk(c.left.ir.failure, [ ir_NoValue(ir_coord(c.coord), left), ir_Goto(ir_coord(c.coord), p.caseList[i+1].left.ir.start | select) ])
        suspend ir_chunk(c.right.ir.success, [ ir_Goto(ir_coord(c.coord), p.caseList[i+1].left.ir.start | select) ])
=======
        dest := p.caseList[i+1].left.ir.start | select
        suspend ir_chunk(c.left.ir.failure, [
            ir_NoValue(ir_coord(c.coord), left),
            ir_Goto(ir_coord(c.coord), dest)
            ])
        dest := p.caseList[i+1].left.ir.start | select
        suspend ir_chunk(c.right.ir.success, [ ir_Goto(ir_coord(c.coord), dest) ])
>>>>>>> e0f4f4e5
        suspend ir_chunk(c.right.ir.failure, [ ir_Goto(ir_coord(c.coord), c.left.ir.resume) ])
    }
    if c := \p.dflt then {
        suspend ir(c.body, st, inuse, target, bounded, rval)
        suspend ir_chunk(c.body.ir.failure, [ ir_Goto(ir_coord(c.coord), p.ir.failure) ])
        suspend ir_chunk(c.body.ir.success, [ ir_Goto(ir_coord(c.coord), p.ir.success) ])
        if /bounded then {
            lab := ir_label(c, "setup")
            suspend ir_chunk(lab, [
                ir_MoveLabel(ir_coord(c.coord), t, c.body.ir.resume),
                ir_Goto(ir_coord(c.coord), c.body.ir.start)
                ])
        } else {
            lab := c.body.ir.start
        }
        sc := ir_SelectCase(ir_coord(c.coord), "default", &null, &null, c.body.ir.start)
        put(caseList, sc)
    }

    suspend ir_chunk(select, [ ir_Select(ir_coord(p.coord), caseList) ])

    if p.caseList[1] then {
        suspend ir_chunk(p.ir.start, [ ir_Goto(ir_coord(p.coord), p.caseList[1].left.ir.start) ])
    } else {
        suspend ir_chunk(p.ir.start, [ ir_Goto(ir_coord(p.coord), select) ])
    }
end

# record a_Mutual( exprList )
procedure ir_a_Mutual(p, st, inuse, target, bounded, rval)
    local L, i

    if *p.exprList = 0 then {
        p.exprList := [ a_Key("null", p.coord) ]
    } else {
        every /(!p.exprList) := a_Key("null", p.coord)
    }

    ir_init(p)

    every i := 1 to *p.exprList-1 do {
        suspend ir(p.exprList[i], st, inuse, &null, &null, "rval")
    }
    suspend ir(p.exprList[-1], st, inuse, target, bounded, rval)
    L := p.exprList

    suspend ir_chunk(p.ir.start, [ ir_Goto(ir_coord(p.coord), L[1].ir.start) ])
    /bounded & suspend ir_chunk(p.ir.resume, [ ir_Goto(ir_coord(p.coord), L[-1].ir.resume) ])

    every i := 1 to *L do {
        suspend ir_chunk(L[i].ir.success, [ ir_Goto(ir_coord(p.coord), L[i+1].ir.start) ])
        suspend ir_chunk(L[i].ir.failure, [ ir_Goto(ir_coord(p.coord), L[i-1].ir.resume) ])
    }
    suspend ir_chunk(L[-1].ir.success, [ ir_Goto(ir_coord(p.coord), p.ir.success) ])
    suspend ir_chunk(L[ 1].ir.failure, [ ir_Goto(ir_coord(p.coord), p.ir.failure) ])
end

# record a_Compound( exprList )
procedure ir_a_Compound(p, st, inuse, target, bounded, rval)
    local L, i, tiu

    every /(!p.exprList) := a_Key("null", p.coord)

    ir_init(p)

    tiu := []
    every i := 1 to *p.exprList-1 do {
        put(tiu, ir_new_inuse())
        suspend ir(p.exprList[i], copy(st), tiu[i], &null, "always bounded", "rval")
    }
    suspend ir(p.exprList[-1], st, inuse, target, bounded, rval)

    L := p.exprList
    *L > 0 | stop("fatal error in ir_a_Compound")
    suspend ir_chunk(p.ir.start, [ ir_Goto(ir_coord(p.coord), L[1].ir.start) ])
    /bounded & suspend ir_chunk(p.ir.resume, [ ir_Goto(ir_coord(p.coord), L[-1].ir.resume) ])

    every i := 1 to *p.exprList-1 do {
        suspend ir_chunk(L[i].ir.success, [
            ir_Goto(ir_coord(p.coord), L[i+1].ir.start)
            ])
        suspend ir_chunk(L[i].ir.failure, [ ir_Goto(ir_coord(p.coord), L[i+1].ir.start) ])
    }
    suspend ir_chunk(L[-1].ir.success, [ ir_Goto(ir_coord(p.coord), p.ir.success) ])
    suspend ir_chunk(L[-1].ir.failure, [ ir_Goto(ir_coord(p.coord), p.ir.failure) ])

end

# record a_Key( id )
procedure ir_a_Key(p, st, inuse, target, bounded, rval)
    local closure

    ir_init(p)
    \p.coord | runerr(500, p)

    case (p.id) of {
    "line" : {
	suspend ir_chunk(p.ir.start, [
	    ir_IntLit(ir_coord(p.coord), target, p.coord.line),
	    ir_Goto(ir_coord(p.coord), p.ir.success)
	    ])
	suspend ir_chunk(p.ir.resume, [ ir_Goto(ir_coord(p.coord), p.ir.failure) ])
    }
    "file" : {
	suspend ir_chunk(p.ir.start, [
	    ir_StrLit(ir_coord(p.coord), target, *p.coord.file, p.coord.file),
	    ir_Goto(ir_coord(p.coord), p.ir.success)
	    ])
	suspend ir_chunk(p.ir.resume, [ ir_Goto(ir_coord(p.coord), p.ir.failure) ])
    }
    "fail" : {
	suspend ir_chunk(p.ir.start, [ ir_Goto(ir_coord(p.coord), p.ir.failure) ])
        /bounded & suspend ir_chunk(p.ir.resume, [ ir_Unreachable(ir_coord(p.coord)) ])
    }
    default : {
        closure := ir_tmp(st, inuse)
        suspend ir_chunk(p.ir.start, [
            ir_Key(ir_coord(p.coord), closure, ir_key(p.id), p.ir.failure),
            ir_Move(ir_coord(p.coord), target, closure),
            ir_Goto(ir_coord(p.coord), p.ir.success)
	    ])
	if key_generator(p.id) then {
            suspend ir_chunk(p.ir.resume, [
                ir_ResumeValue(ir_coord(p.coord), target, closure, p.ir.failure),
                ir_Goto(ir_coord(p.coord), p.ir.success)
                ])
	} else {
            suspend ir_chunk(p.ir.resume, [ ir_Goto(ir_coord(p.coord), p.ir.failure) ])
	}
    }
    }
end

# record a_Arglist( exprList )
procedure ir_a_Arglist(p, st, inuse, target, bounded, rval)
    stop("FATAL ERROR: a_Arglist should be handled in ir_a_Call(), file ",
         image(&file), ", line ", image(&line))
end

# record a_ListConstructor( exprList )
procedure ir_a_ListConstructor(p, st, inuse, target, bounded, rval)
    local L, i, args

    \p.coord | runerr(500, p)
    every /(!p.exprList) := a_Key("null", p.coord)

    ir_init(p)

    args := []
    if \target then {
        every i := !p.exprList do put(args, ir_value(i, st, inuse, &null))
    } else {
        every !p.exprList do put(args, &null)
    }

    every i := 1 to *p.exprList do {
        suspend ir(p.exprList[i], st, inuse, args[i], &null, "rval")
    }

    L := ir_make_sentinel(p.exprList)

    suspend ir_chunk(p.ir.start, [ ir_Goto(ir_coord(p.coord), L[1].ir.start) ])
    /bounded & suspend ir_chunk(p.ir.resume, [ ir_Goto(ir_coord(p.coord), L[-1].ir.resume) ])

    suspend ir_chunk(L[1].ir.start, [ ir_Goto(ir_coord(p.coord), L[2].ir.start) ])
    suspend ir_chunk(L[1].ir.resume, [ ir_Goto(ir_coord(p.coord), p.ir.failure) ])
    every i := 2 to *p.exprList-1 do {
        suspend ir_chunk(L[i].ir.success, [ ir_Goto(ir_coord(p.coord), L[i+1].ir.start) ])
        suspend ir_chunk(L[i].ir.failure, [ ir_Goto(ir_coord(p.coord), L[i-1].ir.resume) ])
    }
    \p.coord | runerr(500, p)
    if \target then {
        suspend ir_chunk(L[-1].ir.start, [
            ir_MakeList(ir_coord(p.coord), target, args),
            ir_Goto(ir_coord(p.coord), p.ir.success)
            ])
    } else {
        suspend ir_chunk(L[-1].ir.start, [ ir_Goto(ir_coord(p.coord), p.ir.success) ])
    }
    suspend ir_chunk(L[-1].ir.resume, [ ir_Goto(ir_coord(p.coord), L[-2].ir.resume) ])

end

# record a_ListComprehension( expr )
procedure ir_a_ListComprehension(p, st, inuse, target, bounded, rval)
    local tmp, v

    \p.coord | runerr(500, p)
    ir_init(p)

    tmp := ir_tmp(st, inuse)
    v := ir_tmp(st, inuse)

    suspend ir(p.expr, st, inuse, tmp, &null, "rval")

    suspend ir_chunk(p.ir.start, [ 
        ir_MakeList(ir_coord(p.coord), v, []),
        ir_Goto(ir_coord(p.coord), p.expr.ir.start)
	])
    /bounded & suspend ir_chunk(p.ir.resume, [ ir_Goto(ir_coord(p.coord), p.ir.failure) ])
    suspend ir_chunk(p.expr.ir.success, [ 
        ir_opfn(ir_coord(p.coord), &null, &null, ir_operator("put", 2, rval), [ v, tmp ], p.ir.failure),
        ir_Goto(ir_coord(p.coord), p.expr.ir.resume)
	])
    suspend ir_chunk(p.expr.ir.failure, [ 
	ir_Move(ir_coord(p.coord), target, v),
        ir_Goto(ir_coord(p.coord), p.ir.success)
	])

end

procedure ir_outer(p)
    case type(p) of {
    "a_ProcDecl" : suspend ir_a_ProcDecl(p)
    "a_Global" : suspend ir_a_Global(p)
    "a_Record" : suspend ir_a_Record(p)
    "a_Invocable" : suspend ir_a_Invocable(p)
    "a_Link" : suspend ir_a_Link(p)
    default : runerr(500, p)
    }
end

procedure ir(p, st, inuse, target, bounded, rval)
    case type(p) of {
    "a_NoOp" : suspend ir_a_NoOp(p, st, inuse, target, bounded, rval)
    "a_Field" : suspend ir_a_Field(p, st, inuse, target, bounded, rval)
    "a_Call" : suspend ir_a_Call(p, st, inuse, target, bounded, rval)
    "a_Scan" : suspend ir_a_Scan(p, st, inuse, target, bounded, rval)
    "a_Limitation" : suspend ir_a_Limitation(p, st, inuse, target, bounded, rval)
    "a_Not" : suspend ir_a_Not(p, st, inuse, target, bounded, rval)
    "a_CoexpList" : suspend ir_a_CoexpList(p, st, inuse, target, bounded, rval)
    "a_Alt" : suspend ir_a_Alt(p, st, inuse, target, bounded, rval)
    "a_RepAlt" : suspend ir_a_RepAlt(p, st, inuse, target, bounded, rval)
    "a_Case" : suspend ir_a_Case(p, st, inuse, target, bounded, rval)
    "a_Select" : suspend ir_a_Select(p, st, inuse, target, bounded, rval)
    "a_Every" : suspend ir_a_Every(p, st, inuse, target, bounded, rval)
    "a_Sectionop" : suspend ir_a_Sectionop(p, st, inuse, target, bounded, rval)
    "a_Binop" : suspend ir_a_Binop(p, st, inuse, target, bounded, rval)
    "a_Unop" : suspend ir_a_Unop(p, st, inuse, target, bounded, rval)
    "a_If" : suspend ir_a_If(p, st, inuse, target, bounded, rval)
    "a_Initial" : suspend ir_a_Initial(p, st, inuse, target, bounded, rval)
    "a_Intlit" : suspend ir_a_Intlit(p, st, inuse, target, bounded, rval)
    "a_Reallit" : suspend ir_a_Reallit(p, st, inuse, target, bounded, rval)
    "a_Stringlit" : suspend ir_a_Stringlit(p, st, inuse, target, bounded, rval)
    "a_Csetlit" : suspend ir_a_Csetlit(p, st, inuse, target, bounded, rval)
    "a_ProcDecl" : suspend ir_a_ProcDecl(p, st, inuse, target, bounded, rval)
    "a_ProcBody" : suspend ir_a_ProcBody(p, st, inuse, target, bounded, rval)
    "a_ProcCode" : suspend ir_a_ProcCode(p, st, inuse, target, bounded, rval)
    "a_Repeat" : suspend ir_a_Repeat(p, st, inuse, target, bounded, rval)
    "a_Return" : suspend ir_a_Return(p, st, inuse, target, bounded, rval)
    "a_Fail" : suspend ir_a_Fail(p, st, inuse, target, bounded, rval)
    "a_Suspend" : suspend ir_a_Suspend(p, st, inuse, target, bounded, rval)
    "a_Until" : suspend ir_a_Until(p, st, inuse, target, bounded, rval)
    "a_While" : suspend ir_a_While(p, st, inuse, target, bounded, rval)
    "a_Create" : suspend ir_a_Create(p, st, inuse, target, bounded, rval)
    "a_Ident" : suspend ir_a_Ident(p, st, inuse, target, bounded, rval)
    "a_Next" : suspend ir_a_Next(p, st, inuse, target, bounded, rval)
    "a_Break" : suspend ir_a_Break(p, st, inuse, target, bounded, rval)
    "a_ToBy" : suspend ir_a_ToBy(p, st, inuse, target, bounded, rval)
    "a_Mutual" : suspend ir_a_Mutual(p, st, inuse, target, bounded, rval)
    "a_Compound" : suspend ir_a_Compound(p, st, inuse, target, bounded, rval)
    "a_ListConstructor" : suspend ir_a_ListConstructor(p, st, inuse, target,
                                                   bounded, rval)
    "a_ListComprehension" : suspend ir_a_ListComprehension(p, st, inuse, target,
                                                   bounded, rval)
    "a_Key" : suspend ir_a_Key(p, st, inuse, target, bounded, rval)
    "a_Arglist" : suspend ir_a_Arglist(p, st, inuse, target, bounded, rval)
    default : runerr(500, p)
    }
end

procedure ir_opfn(coord, lhs, lhsclsr, op, args, failLabel)
    static neverfail
    initial {
        neverfail := list(3)
        neverfail[1] := set([ "#", "+", "-", "~", "^", "*", "." ])
        neverfail[2] := set([
            "+", "-", "*", "/", "%", "^", 
            "++", "--", "**", 
            "||", "|||",
            ".", "&"
            # ":=", ":=:" omited because &pos:=*&subject+2 fails
        ])
        neverfail[3] := set([ ])
    }

    op.arity = *args | runerr(500, op)
    if member(neverfail[op.arity],op.name) then {
        failLabel := &null
    }
    return ir_OpFunction(coord, lhs, lhsclsr, op.name, args, op.rval, failLabel)
end

procedure ir_init(p)
    p.ir := ir_info()
    p.ir.start := ir_label(p, "start")
    p.ir.resume := ir_label(p, "resume")
    p.ir.success := ir_label(p, "success")
    p.ir.failure := ir_label(p, "failure")
    return p
end

procedure ir_init_loop(p, st, inuse, target, bounded, rval)
    ir_init(p)
    p.ir.x := ir_loopinfo()
    /bounded & (p.ir.x.continue := ir_tmploc(st, inuse))
    p.ir.x.nextlabel := ir_label(p, "next")
    p.ir.x.scanlevel := *ir_scan_stack
    p.ir.x.in_st := copy(st)
    p.ir.x.out_st := st
    p.ir.x.value := target
    p.ir.x.bounded := bounded
    p.ir.x.inuse := inuse
    p.ir.x.rval := rval
    return p
end

procedure ir_label(p, suffix)
    return ir_Label(ir_naming(p, suffix))
end

procedure ir_naming(p, suffix)
    local s

    image(p) ? {
        tab(upto(' '))
        move(1)
        s := tab(upto('('))
    }
    return s || "_" || suffix
end

procedure ir_dump(insn)
    return dump_simple(insn, set(["x"]))
end

procedure ir_key(str)
    local k

    static keytable
    initial {
        keytable := table()
    }
    /keytable[str] := str
    return str
end

procedure ir_tmp(st, inuse)
    st.tmp +:= 1
    /ir_tmptable[st.tmp] := ir_Tmp("tmp" || st.tmp)
    return ir_tmptable[st.tmp]
end

procedure ir_tmploc(st, inuse)
    st.lab +:= 1
    /ir_loctable[st.lab] := ir_TmpLabel("loc" || st.lab)
    return ir_loctable[st.lab]
end

procedure ir_tmpclosure(st, inuse)
    st.lab +:= 1
    /ir_closuretable[st.lab] := ir_TmpClosure("closure" || st.lab)
    return ir_closuretable[st.lab]
end

procedure ir_make_sentinel(L)
    put(L, ir_init(a_NoOp()))
    push(L, ir_init(a_NoOp()))
    return L
end

procedure semantic_error(msg, coord)
    writes(&errout, "File ", (\coord).file, "; Line ", coord.line)
    stop(" # ", msg)
end

procedure ir_max_st(st, t)
    st.tmp <:= t.tmp
    st.lab <:= t.lab
end

procedure ir_new_inuse()
    return ir_stacks(set(), set())
end

procedure ir_union_inuse(x, L)
    local t
    t := pop(L)
    x.tmp := t.tmp
    x.lab := t.lab
    while t := pop(L) do {
        x.tmp ++:= t.tmp
        x.lab ++:= t.lab
    }
end
procedure ir_inter_inuse(x, L)
    local t
    t := pop(L)
    x.tmp := t.tmp
    x.lab := t.lab
    while t := pop(L) do {
        x.tmp **:= t.tmp
        x.lab **:= t.lab
    }
end

procedure ir_copy_inuse(x)
    return ir_stacks(copy(x.tmp), copy(x.lab))
end

procedure ir_coord(p)
	if /p then return &null
	return ir_coordinate(p.file, p.line, p.column)
end

procedure ast2ir(parse, flagList)
    local p, k

    ir_declare_set := set([])
    ir_deferred := []

    while p := @parse do {
        suspend ir_outer(p)
	while *ir_deferred > 0 do {
		suspend ir_outer(get(ir_deferred))
	}
    }
end<|MERGE_RESOLUTION|>--- conflicted
+++ resolved
@@ -1267,12 +1267,6 @@
         suspend ir(c.left, st, inuse, left, &null, &null)
         suspend ir(c.right, st, inuse, right, "bounded", "rval")
         suspend ir_chunk(c.left.ir.success, [ ir_Goto(ir_coord(c.coord), c.right.ir.start) ])
-<<<<<<< HEAD
-        # lab := ir_label(c, "nullify")
-        # suspend ir_chunk(lab, [ ir_NoValue(ir_coord(c.coord), left), ir_Goto(ir_coord(c.coord), p.caseList[i+1].left.ir.start | select) ])
-        suspend ir_chunk(c.left.ir.failure, [ ir_NoValue(ir_coord(c.coord), left), ir_Goto(ir_coord(c.coord), p.caseList[i+1].left.ir.start | select) ])
-        suspend ir_chunk(c.right.ir.success, [ ir_Goto(ir_coord(c.coord), p.caseList[i+1].left.ir.start | select) ])
-=======
         dest := p.caseList[i+1].left.ir.start | select
         suspend ir_chunk(c.left.ir.failure, [
             ir_NoValue(ir_coord(c.coord), left),
@@ -1280,7 +1274,6 @@
             ])
         dest := p.caseList[i+1].left.ir.start | select
         suspend ir_chunk(c.right.ir.success, [ ir_Goto(ir_coord(c.coord), dest) ])
->>>>>>> e0f4f4e5
         suspend ir_chunk(c.right.ir.failure, [ ir_Goto(ir_coord(c.coord), c.left.ir.resume) ])
     }
     if c := \p.dflt then {
