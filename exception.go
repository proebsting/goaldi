--- conflicted
+++ resolved
@@ -132,13 +132,8 @@
 	case *CallFrame:
 		rv := Diagnose(f, x.cause)
 		if _, ok := x.cause.(*runtime.TypeAssertionError); ok {
-<<<<<<< HEAD
-			if x.offv != nil {
-				fmt.Fprintf(f, "Offending value: %#v\n", x.offv)
-=======
 			for _, v := range x.offv {
 				fmt.Fprintf(f, "Offending value: %#v\n", v)
->>>>>>> cddd8080
 			}
 		}
 		fmt.Fprintf(f, "Called by %s(", x.pname)
